[build-system]
requires = ["poetry-core>=1.0.0"]
build-backend = "poetry.core.masonry.api"

[tool.poetry]
name = "tfl training rl"
version = "0.1.0"
description = "A transferlab training"
authors = [
    "Michael Panchenko",
    "Ivan Rodriguez",
    "Anes Benmerzoug",
]
license = "MIT"
readme = "README.md"
homepage = "https://github.com/aai-institute/tfl-training-rl"
classifiers = [
    "Programming Language :: Python :: 3.11",
]
exclude = ["test/*"]
packages = [
    {include = "training_rl", from = "src"}
]
include=["src/training_rl/assets"]

[tool.poetry.dependencies]
python = "^3.11"
accsr = "^0.4.5"
<<<<<<< HEAD
celluloid = "^0.2.0"
control = "^0.9.4"
gymnasium = {extras = ["mujoco", "atari, accept-rom-license", "classic-control"], version = "^0.28"}
ipywidgets = "^8.1.1"
jupyter = "^1.0.0"
jupyter-book = "^0.15.1"
jupyter-contrib-nbextensions = "^0.7.0"
matplotlib = "^3.8.0"
matplotx = "^0.3.10"
mediapy = "^1.1.9"
nbconvert = "^7.2.10"
nbformat = "^5.8.0"
notebook = "<7.0.0"
numpy = "^1"
packaging = "*"
pandas = {extras = ["performance"], version = "^2.1.0"}
rise = "^5.7.1"
seaborn = "^0.13.0"
slycot = "^0.5.4"
sphinx-rtd-theme = "^1.2.0"
sphinxcontrib-websupport = "*"
tensorboard = "^2.5.0"
# Torch 2.0.1 causes problems, see https://github.com/pytorch/pytorch/issues/100974
torch = "^2.0.0, !=2.0.1, !=2.1.0"
tqdm = "*"
traitlets = "5.9.0"
=======
ipykernel = "^6.25.2"
ipywidgets = "^8.1.1"
jupyter-contrib-nbextensions = "^0.7.0"
notebook = "<7.0.0"

>>>>>>> 3f163657


[tool.poetry.group.dev]
optional = true
[tool.poetry.group.dev.dependencies]
black = {extras = ["jupyter"], version = "^23.9.1"}
mypy = "^1.4.1"
poethepoet = "^0.20.0"
pre-commit = "^3.3.3"
pytest = "*"
pytest-cov = "*"
# Ray currently causes issues when installed on windows server 2022 in CI
# If users want to use ray, they should install it manually.
ray = {version = "^2", markers = "sys_platform != 'win32'"}
ruff = "^0.0.285"
sphinx = "<7"
sphinx_rtd_theme = "*"
sphinxcontrib-bibtex = "*"
sphinxcontrib-spelling = "^8.0.0"

[tool.mypy]
allow_redefinition = true
check_untyped_defs = true
disallow_incomplete_defs = true
disallow_untyped_defs = true
ignore_missing_imports = true
no_implicit_optional = true
pretty = true
show_error_codes = true
show_error_context = true
show_traceback = true
strict_equality = true
strict_optional = true
warn_no_return = true
warn_redundant_casts = true
warn_unreachable = true
warn_unused_configs = true
warn_unused_ignores = true

[tool.doc8]
max-line-length = 1000

[tool.black]
line-length = 100
target-version = ["py311"]

[tool.ruff]
fix = true
src = ["src", "test"]
select = [
    "ASYNC", "B", "C4", "C90", "COM", "D", "DTZ", "E", "F", "FLY", "G", "I", "ISC", "PIE", "PLC", "PLE", "PLW", "RET", "RUF", "RSE", "SIM", "TID", "UP", "W", "YTT",
]
ignore = [
    "SIM118", # don't remove .keys() in iterations
    "E501",   # line too long. black does a good enough job
    "E741",   # variable names like "l". this isn't a huge problem
    "B008",   # do not perform function calls in argument defaults. we do this sometimes
    "B011",   # assert false. we don't use python -O
    "B028",   # we don't need explicit stacklevel for warnings
    "D100", "D101", "D102", "D104", "D105", "D107", "D203", "D205", "D213", "D401", "D402",  # docstring stuff
    "DTZ005",  # we don't need that
    # remaining rules from https://github.com/psf/black/blob/main/.flake8 (except W503)
    # this is a simplified version of config, making vscode plugin happy
    "E402", "E501", "E701", "E731", "C408", "E203"
]
unfixable = [
    "F841",  # unused variable. ruff keeps the call, but mostly we want to get rid of it all
    "F601",  # automatic fix might obscure issue
    "F602",  # automatic fix might obscure issue
    "B018",  # automatic fix might obscure issue
]
extend-fixable = [
    "F401",  # unused import
    "B905" , # bugbear
]

target-version = "py311"

[tool.ruff.mccabe]
max-complexity = 20

[tool.ruff.per-file-ignores]
"test/**" = ["D103"]
"docs/**" = ["D103"]
"examples/**" = ["D103"]

[tool.poetry-sort]
move-optionals-to-bottom = true

# keep relevant parts in sync with pre-commit
[tool.poe.tasks]  # https://github.com/nat-n/poethepoet
test = "pytest test --cov=training_rl --cov-report=xml --cov-report=term-missing --durations=0 -v --color=yes"
_black_check = "black --check ."
_ruff_check = "ruff check ."
_black_format = "black ."
_ruff_format = "ruff --fix ."
lint = ["_black_check", "_ruff_check"]
_poetry_install_sort_plugin = "poetry self add poetry-plugin-sort"
_poery_sort = "poetry sort"
format = ["_black_format", "_ruff_format", "_poetry_install_sort_plugin", "_poery_sort"]
_spellcheck = "sphinx-build -W -b spelling docs docs/_build"
_doc_build = "sphinx-build -W -b html docs docs/_build"
doc-clean = "rm -rf docs/_build"
doc-build = ["_spellcheck", "_doc_build"]
type-check = "mypy src"<|MERGE_RESOLUTION|>--- conflicted
+++ resolved
@@ -26,40 +26,11 @@
 [tool.poetry.dependencies]
 python = "^3.11"
 accsr = "^0.4.5"
-<<<<<<< HEAD
-celluloid = "^0.2.0"
-control = "^0.9.4"
-gymnasium = {extras = ["mujoco", "atari, accept-rom-license", "classic-control"], version = "^0.28"}
-ipywidgets = "^8.1.1"
-jupyter = "^1.0.0"
-jupyter-book = "^0.15.1"
-jupyter-contrib-nbextensions = "^0.7.0"
-matplotlib = "^3.8.0"
-matplotx = "^0.3.10"
-mediapy = "^1.1.9"
-nbconvert = "^7.2.10"
-nbformat = "^5.8.0"
-notebook = "<7.0.0"
-numpy = "^1"
-packaging = "*"
-pandas = {extras = ["performance"], version = "^2.1.0"}
-rise = "^5.7.1"
-seaborn = "^0.13.0"
-slycot = "^0.5.4"
-sphinx-rtd-theme = "^1.2.0"
-sphinxcontrib-websupport = "*"
-tensorboard = "^2.5.0"
-# Torch 2.0.1 causes problems, see https://github.com/pytorch/pytorch/issues/100974
-torch = "^2.0.0, !=2.0.1, !=2.1.0"
-tqdm = "*"
-traitlets = "5.9.0"
-=======
 ipykernel = "^6.25.2"
 ipywidgets = "^8.1.1"
 jupyter-contrib-nbextensions = "^0.7.0"
 notebook = "<7.0.0"
 
->>>>>>> 3f163657
 
 
 [tool.poetry.group.dev]
@@ -113,7 +84,7 @@
     "ASYNC", "B", "C4", "C90", "COM", "D", "DTZ", "E", "F", "FLY", "G", "I", "ISC", "PIE", "PLC", "PLE", "PLW", "RET", "RUF", "RSE", "SIM", "TID", "UP", "W", "YTT",
 ]
 ignore = [
-    "SIM118", # don't remove .keys() in iterations
+    "SIM118", # Needed b/c iter(batch) != iter(batch.keys()). See https://github.com/thu-ml/tianshou/issues/922
     "E501",   # line too long. black does a good enough job
     "E741",   # variable names like "l". this isn't a huge problem
     "B008",   # do not perform function calls in argument defaults. we do this sometimes
