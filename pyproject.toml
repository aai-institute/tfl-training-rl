[build-system]
requires = ["poetry-core>=1.0.0"]
build-backend = "poetry.core.masonry.api"

[tool.poetry]
name = "tfl-training-rl"
version = "0.1.0"
description = "A transferlab training"
authors = [
    "Michael Panchenko",
    "Ivan Rodriguez",
    "Anes Benmerzoug",
]
license = "MIT"
readme = "README.md"
homepage = "https://github.com/aai-institute/tfl-training-rl"
classifiers = [
    "Programming Language :: Python :: 3.11",
]
exclude = ["test/*"]
packages = [
    {include = "training_rl", from = "src"}
]
include=["src/training_rl/assets"]

[tool.poetry.dependencies]
python = "^3.11"
ipykernel = "^6.25.2"
ipywidgets = "^8.1.1"
jupyter-contrib-nbextensions = "^0.7.0"
notebook = "<7.0.0"
<<<<<<< HEAD
rise = "^5.7.1"
matplotlib = "^3.8.0"
seaborn = "^0.13.0"
traitlets = "5.9.0"
# special sauce b/c of a flaky bug in poetry on windows
# see https://github.com/python-poetry/poetry/issues/7611#issuecomment-1466478926
virtualenv = [
    { version = "^20.4.3,!=20.4.5,!=20.4.6" },
    { version = "<20.16.4", markers = "sys_platform == 'win32'" },
]
=======

[tool.poetry.group.offline]
optional = true
[tool.poetry.group.offline.dependencies]
minari = "^0.4.2"
chardet ="*"
opencv-python="*"
tensorboardX="*"
pygame = "*"
>>>>>>> d27f27f5

[tool.poetry.group.add1]
optional = true
[tool.poetry.group.add1.dependencies]
pettingzoo = "^1.24.1"
jsonargparse = "^4.25.0"
numba = "^0.57.1"
# b/c of numba
numpy = "<=1.24"
overrides = "^7.4.0"
packaging = "*"
pandas = {extras = ["performance"], version = "^2.1.0"}

[tool.poetry.group.add2]
optional = true
[tool.poetry.group.add2.dependencies]
celluloid = "^0.2.0"
docstring-parser = "^0.15"
gymnasium = {extras = ["atari", "accept-rom-license", "classic-control", "mujoco"], version = "^0.28.0"}
h5py = "^3.9.0"
tensorboard = "^2.5.0"
# Torch 2.0.1 causes problems, see https://github.com/pytorch/pytorch/issues/100974
torch = "^2.0.0, !=2.0.1, !=2.1.0"
tqdm = "*"

[tool.poetry.group.control]
optional = true
[tool.poetry.group.control.dependencies]
control = "^0.9.4"
do-mpc = "^4.6.1"
mediapy = "^1.1.9"
gymnasium = {extras = ["classic-control", "mujoco"], version = "^0.28.0"}
networkx = "^3.1"

[tool.poetry.group.offline]
optional = true
[tool.poetry.group.offline.dependencies]
minari = "^0.4.2"


[tool.poetry.group.dev]
optional = true
[tool.poetry.group.dev.dependencies]
black = {extras = ["jupyter"], version = "^23.9.1"}
mypy = "^1.4.1"
poethepoet = "^0.20.0"
pre-commit = "^3.3.3"
pytest = "*"
pytest-cov = "*"
ruff = "^0.0.285"
sphinx = "<7"
sphinx_rtd_theme = "*"
sphinxcontrib-bibtex = "*"
sphinxcontrib-spelling = "^8.0.0"

[tool.mypy]
allow_redefinition = true
check_untyped_defs = true
disallow_incomplete_defs = true
disallow_untyped_defs = true
ignore_missing_imports = true
no_implicit_optional = true
pretty = true
show_error_codes = true
show_error_context = true
show_traceback = true
strict_equality = true
strict_optional = true
warn_no_return = true
warn_redundant_casts = true
warn_unreachable = true
warn_unused_configs = true
warn_unused_ignores = true

[tool.doc8]
max-line-length = 1000

[tool.black]
line-length = 100
target-version = ["py311"]

[tool.ruff]
fix = true
src = ["src", "test"]
select = [
    "ASYNC", "B", "C4", "C90", "COM", "D", "DTZ", "E", "F", "FLY", "G", "I", "ISC", "PIE", "PLC", "PLE", "PLW", "RET", "RUF", "RSE", "SIM", "TID", "UP", "W", "YTT",
]
ignore = [
    "SIM118", # Needed b/c iter(batch) != iter(batch.keys()). See https://github.com/thu-ml/tianshou/issues/922
    "E501",   # line too long. black does a good enough job
    "E741",   # variable names like "l". this isn't a huge problem
    "B008",   # do not perform function calls in argument defaults. we do this sometimes
    "B011",   # assert false. we don't use python -O
    "B028",   # we don't need explicit stacklevel for warnings
    "D100", "D101", "D102", "D104", "D105", "D107", "D203", "D205", "D213", "D401", "D402",  # docstring stuff
    "DTZ005",  # we don't need that
    # remaining rules from https://github.com/psf/black/blob/main/.flake8 (except W503)
    # this is a simplified version of config, making vscode plugin happy
    "E402", "E501", "E701", "E731", "C408", "E203"
]
unfixable = [
    "F841",  # unused variable. ruff keeps the call, but mostly we want to get rid of it all
    "F601",  # automatic fix might obscure issue
    "F602",  # automatic fix might obscure issue
    "B018",  # automatic fix might obscure issue
]
extend-fixable = [
    "F401",  # unused import
    "B905" , # bugbear
]

target-version = "py311"

[tool.ruff.mccabe]
max-complexity = 20

[tool.ruff.per-file-ignores]
"test/**" = ["D103"]
"docs/**" = ["D103"]
"examples/**" = ["D103"]

[tool.poetry-sort]
move-optionals-to-bottom = true

# keep relevant parts in sync with pre-commit
[tool.poe.tasks]  # https://github.com/nat-n/poethepoet
test = "pytest test --cov=training_rl --cov-report=xml --cov-report=term-missing --durations=0 -v --color=yes"
_black_check = "black --check ."
_ruff_check = "ruff check ."
_black_format = "black ."
_ruff_format = "ruff --fix ."
lint = ["_black_check", "_ruff_check"]
_poetry_install_sort_plugin = "poetry self add poetry-plugin-sort"
_poery_sort = "poetry sort"
format = ["_black_format", "_ruff_format", "_poetry_install_sort_plugin", "_poery_sort"]
_spellcheck = "sphinx-build -W -b spelling docs docs/_build"
_doc_build = "sphinx-build -W -b html docs docs/_build"
doc-clean = "rm -rf docs/_build"
doc-build = ["_spellcheck", "_doc_build"]
type-check = "mypy src"<|MERGE_RESOLUTION|>--- conflicted
+++ resolved
@@ -29,7 +29,6 @@
 ipywidgets = "^8.1.1"
 jupyter-contrib-nbextensions = "^0.7.0"
 notebook = "<7.0.0"
-<<<<<<< HEAD
 rise = "^5.7.1"
 matplotlib = "^3.8.0"
 seaborn = "^0.13.0"
@@ -40,17 +39,6 @@
     { version = "^20.4.3,!=20.4.5,!=20.4.6" },
     { version = "<20.16.4", markers = "sys_platform == 'win32'" },
 ]
-=======
-
-[tool.poetry.group.offline]
-optional = true
-[tool.poetry.group.offline.dependencies]
-minari = "^0.4.2"
-chardet ="*"
-opencv-python="*"
-tensorboardX="*"
-pygame = "*"
->>>>>>> d27f27f5
 
 [tool.poetry.group.add1]
 optional = true
@@ -89,6 +77,10 @@
 optional = true
 [tool.poetry.group.offline.dependencies]
 minari = "^0.4.2"
+chardet ="*"
+opencv-python="*"
+tensorboardX="*"
+pygame = "*"
 
 
 [tool.poetry.group.dev]
